<!DOCTYPE html>
<html lang="ja">
  <head>
    <meta charset="UTF-8" />
    <meta name="viewport" content="width=device-width, initial-scale=1.0" />
    <title>問診メイト</title>
    <!-- フォント（オンライン配信）。オフライン時はシステムフォントにフォールバック -->
    <link rel="preconnect" href="https://fonts.googleapis.com">
    <link rel="preconnect" href="https://fonts.gstatic.com" crossorigin>
    <link href="https://fonts.googleapis.com/css2?family=Inter:wght@400;600&family=Noto+Sans+JP:wght@400;700&display=swap" rel="stylesheet">
<<<<<<< HEAD
    <script type="module" crossorigin src="/assets/index-7667117b.js"></script>
=======
    <script type="module" crossorigin src="/assets/index-af1f0684.js"></script>
>>>>>>> 22a2c392
  </head>
  <body>
    <div id="root"></div>
    
  </body>
</html><|MERGE_RESOLUTION|>--- conflicted
+++ resolved
@@ -8,11 +8,7 @@
     <link rel="preconnect" href="https://fonts.googleapis.com">
     <link rel="preconnect" href="https://fonts.gstatic.com" crossorigin>
     <link href="https://fonts.googleapis.com/css2?family=Inter:wght@400;600&family=Noto+Sans+JP:wght@400;700&display=swap" rel="stylesheet">
-<<<<<<< HEAD
-    <script type="module" crossorigin src="/assets/index-7667117b.js"></script>
-=======
     <script type="module" crossorigin src="/assets/index-af1f0684.js"></script>
->>>>>>> 22a2c392
   </head>
   <body>
     <div id="root"></div>
